# Installing a free-threaded Python

To install a free-threaded CPython interpreter, you can either use a pre-built
binary or build CPython from source. The former is quickest to get started
with. Building from source is not too difficult either though, and in case you
hit a bug that may involve CPython itself then you may want to build from
source.

## Binary install options

There are a growing number of options to install a free-threaded interpreter,
from the python.org installers to Linux distro and Conda package managers.

!!! note
    For any of these options, please check after the install succeeds that you
    have a `pip` version that is recent enough (`>=24.1`), and upgrade it if
    that isn't the case. Older `pip` versions will select wheels with the
    `cp313` tag (binary-incompatible) rather than the `cp313t` tag.

??? question "As a packager, what should I name the package and interpreter?"
<<<<<<< HEAD
    Please see [this guidance from the Python Steering Council](https://github.com/python/steering-council/issues/221#issuecomment-1841593283)
=======

    Please see [this guidance from the Python Steering Council](https://github.com/python/steering-council/issues/221#issuecomment-1841593283)

>>>>>>> dc529cd7

### python.org installers

The [python.org downloads page](https://www.python.org/download/pre-releases/)
provides macOS and Windows installers that have experimental support. Note
that you have to customize the install - e.g., for Windows there is a
_Download free-threaded binaries_ checkbox under "Advanced Options".
See also the [Using Python on Windows](https://docs.python.org/3.13/using/windows.html#installing-free-threaded-binaries)
section of the Python 3.13 docs.

### Linux distros

=== "Fedora"
    Fedora ships a packaged version, which you can install with:

    ```bash
    sudo dnf install python3.13-freethreading
    ```

    This will install the interpreter at `/usr/bin/python3.13t`.

=== "Nixpkgs"
    Nixpkgs provides cached builds under the [`python313FreeThreading`](https://search.nixos.org/packages?channel=unstable&show=python313FreeThreading&type=packages)
    attribute from NixOS 24.05 and newer.

    With `flakes` enabled the following command will drop you in an ephemeral shell:

    ```bash
    nix shell nixpkgs#python313FreeThreading
    ```

    Without `flakes`, make sure to update your nixpkgs channel first:

    ```bash
    sudo nix-channel --update
    nix-shell -p python313FreeThreading
    ```

=== "Ubuntu"
    For Ubuntu you can use the [deadsnakes PPA](https://launchpad.net/%7Edeadsnakes/+archive/ubuntu/ppa/+packages)
    by adding it to your repositories and then installing `python3.13-nogil`:

    ```bash
    sudo add-apt-repository ppa:deadsnakes
    sudo apt-get update
    sudo apt-get install python3.13-nogil
    ```

### Conda

Conda packages are currently available for macOS arm64 and Linux x86-64 under a
label in the `ad-testing` (`ad` means "anaconda distribution") channel:

```bash
conda create -n nogil -c defaults -c ad-testing/label/py313_nogil python=3.13
```

## Containers

The [manylinux containers](https://github.com/pypa/manylinux) have free-threaded
builds. You can use any of the actively supported images:

- `quay.io/pypa/manylinux2014_...`
- `quay.io/pypa/manylinux_2_28_...`
- `quay.io/pypa/musllinux_1_1_...`
- `quay.io/pypa/musllinux_1_2_...`

Replace `...` with your desired architecture, such as `x86_64` or `aarch64`.

These images have `python3.13t` available, along with other commonly used tools
that can target it like the latest `pip`, `pipx`, and `uv`.

## Containers

The [manylinux containers](https://github.com/pypa/manylinux) have free-threaded
builds. You can use any of the actively supported images:

* `quay.io/pypa/manylinux2014_...`
* `quay.io/pypa/manylinux_2_28_...`
* `quay.io/pypa/musllinux_1_1_...`
* `quay.io/pypa/musllinux_1_2_...`

Replace `...` with your desired architecture, such as `x86_64` or `aarch64`.

These images have `python3.13t` available, along with other commonly used tools
that can target it like the latest `pip`, `pipx`, and `uv`.


## Building from source

Currently we suggest building CPython from source using the latest version of
the CPython `main` branch. See
[the build instructions](https://devguide.python.org/getting-started/setup-building/index.html)
in the CPython developer guide. You will need to install [needed third-party
dependencies](https://devguide.python.org/getting-started/setup-building/index.html#install-dependencies)
before building. To build the free-threaded version of CPython, pass
`--disable-gil` to the `configure` script:

```bash
./configure --with-pydebug --disable-gil
```

If you will be switching Python versions often, it may make sense to
build CPython using [pyenv](https://github.com/pyenv/pyenv). In order to
do that, you can use the following:

```bash
pyenv install --debug 3.13t-dev
```<|MERGE_RESOLUTION|>--- conflicted
+++ resolved
@@ -18,13 +18,7 @@
     `cp313` tag (binary-incompatible) rather than the `cp313t` tag.
 
 ??? question "As a packager, what should I name the package and interpreter?"
-<<<<<<< HEAD
     Please see [this guidance from the Python Steering Council](https://github.com/python/steering-council/issues/221#issuecomment-1841593283)
-=======
-
-    Please see [this guidance from the Python Steering Council](https://github.com/python/steering-council/issues/221#issuecomment-1841593283)
-
->>>>>>> dc529cd7
 
 ### python.org installers
 
@@ -102,16 +96,15 @@
 The [manylinux containers](https://github.com/pypa/manylinux) have free-threaded
 builds. You can use any of the actively supported images:
 
-* `quay.io/pypa/manylinux2014_...`
-* `quay.io/pypa/manylinux_2_28_...`
-* `quay.io/pypa/musllinux_1_1_...`
-* `quay.io/pypa/musllinux_1_2_...`
+- `quay.io/pypa/manylinux2014_...`
+- `quay.io/pypa/manylinux_2_28_...`
+- `quay.io/pypa/musllinux_1_1_...`
+- `quay.io/pypa/musllinux_1_2_...`
 
 Replace `...` with your desired architecture, such as `x86_64` or `aarch64`.
 
 These images have `python3.13t` available, along with other commonly used tools
 that can target it like the latest `pip`, `pipx`, and `uv`.
-
 
 ## Building from source
 
